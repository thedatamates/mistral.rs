--- conflicted
+++ resolved
@@ -48,11 +48,8 @@
 **Powerful**:
 - Fast LoRA support with weight merging.
 - First X-LoRA inference platform with first class support.
-<<<<<<< HEAD
+- Speculative Decoding: Mix supported models as the draft model or the target model
 - Dynamic LoRA adapter swapping at runtime with adapter preloading: [examples and docs](docs/ADAPTER_MODELS.md#adapter-model-dynamic-adapter-activation)
-=======
-- Speculative Decoding: Mix supported models as the draft model or the target model
->>>>>>> be08557b
 
 
 This is a demo of interactive mode with streaming running Mistral GGUF:
