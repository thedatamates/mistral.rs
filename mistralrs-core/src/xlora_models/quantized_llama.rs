--- conflicted
+++ resolved
@@ -714,7 +714,6 @@
         })
     }
 
-<<<<<<< HEAD
     pub fn activate_adapters(&mut self, adapter_names: Vec<String>) -> Result<usize> {
         let mut sum = 0;
         for layer in self.layers.iter_mut().tqdm() {
@@ -744,21 +743,6 @@
         Ok(sum)
     }
 
-    fn mask(&mut self, t: usize, device: &Device) -> Result<Tensor> {
-        if let Some(mask) = self.masks.get(&t) {
-            Ok(mask.clone())
-        } else {
-            let mask: Vec<_> = (0..t)
-                .flat_map(|i| (0..t).map(move |j| u8::from(j > i)))
-                .collect();
-            let mask = Tensor::from_slice(&mask, (t, t), device)?;
-            self.masks.insert(t, mask.clone());
-            Ok(mask)
-        }
-    }
-
-=======
->>>>>>> 1bc2754f
     #[allow(clippy::too_many_arguments)]
     fn inner_forward(
         &mut self,
