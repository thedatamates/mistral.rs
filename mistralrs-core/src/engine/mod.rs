--- conflicted
+++ resolved
@@ -836,12 +836,8 @@
                 (stop_toks, stop_strings)
             }
         };
-<<<<<<< HEAD
 
         let group = Arc::new(tokio::sync::Mutex::new(SequenceGroup::new(
-=======
-        let group = Rc::new(RefCell::new(SequenceGroup::new(
->>>>>>> ae2fdaae
             request.sampling_params.n_choices,
             request.is_streaming,
             is_chat,
@@ -896,6 +892,7 @@
                 .send(Response::ValidationError(
                     "Number of choices must be greater than 0.".into(),
                 ))
+                .await
                 .expect("Expected receiver.");
             return;
         }
