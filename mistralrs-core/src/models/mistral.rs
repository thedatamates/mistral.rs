--- conflicted
+++ resolved
@@ -6,14 +6,10 @@
 use candle_transformers::models::with_tracing::{linear_no_bias, Linear};
 use std::sync::Arc;
 
-<<<<<<< HEAD
 use crate::{
     device_map::DeviceMapper,
-    pipeline::{extract_logits, MISTRAL_IS_GPTX},
+    pipeline::{extract_logits, NormalModel},
 };
-=======
-use crate::pipeline::{extract_logits, NormalModel};
->>>>>>> 5b32bc16
 
 use super::{flash_attn, repeat_kv, Cache, RmsNorm};
 
@@ -245,15 +241,11 @@
 }
 
 impl Model {
-<<<<<<< HEAD
     pub fn new(
         cfg: &Config,
-        vb: VarBuilder,
+        vb: VarBuilder, is_gptx: bool,
         mapper: Box<dyn DeviceMapper + Send + Sync>,
     ) -> Result<Self> {
-=======
-    pub fn new(cfg: &Config, vb: VarBuilder, is_gptx: bool) -> Result<Self> {
->>>>>>> 5b32bc16
         let vb_m = vb.pp("model");
         let embed_tokens =
             candle_nn::embedding(cfg.vocab_size, cfg.hidden_size, vb_m.pp("embed_tokens"))?;
@@ -366,14 +358,9 @@
                 attention_mask.as_ref(),
                 seqlen_offsets,
                 start_offsets_kernel.clone(),
-<<<<<<< HEAD
-                cache.get_mut(i).unwrap(),
+                &mut cache[i],
             )?;
             xs = self.mapper.map(xs, i)?;
-=======
-                &mut cache[i],
-            )?
->>>>>>> 5b32bc16
         }
         extract_logits(&xs.apply(&self.norm)?.apply(&self.lm_head)?, context_lens)
     }
